""" The core tools used in pyfstat """
from __future__ import division, absolute_import, print_function

import os
import logging
import copy

import glob
import numpy as np
import scipy.special
import scipy.optimize

import lal
import lalpulsar
import pyfstat.helper_functions as helper_functions

# workaround for matplotlib on X-less remote logins
if 'DISPLAY' in os.environ:
    import matplotlib.pyplot as plt
else:
    logging.info('No $DISPLAY environment variable found, so importing \
                  matplotlib.pyplot with non-interactive "Agg" backend.')
    import matplotlib
    matplotlib.use('Agg')
    import matplotlib.pyplot as plt

helper_functions.set_up_matplotlib_defaults()
args, tqdm = helper_functions.set_up_command_line_arguments()
detector_colors = {'h1': 'C0', 'l1': 'C1'}


class Bunch(object):
    """ Turns dictionary into object with attribute-style access

    Parameters
    ----------
    dict
        Input dictionary

    Examples
    --------
    >>> data = Bunch(dict(x=1, y=[1, 2, 3], z=True))
    >>> print(data.x)
    1
    >>> print(data.y)
    [1, 2, 3]
    >>> print(data.z)
    True

    """
    def __init__(self, dictionary):
        self.__dict__.update(dictionary)


def read_par(filename=None, label=None, outdir=None, suffix='par',
             return_type='dict', comments=['%', '#'], raise_error=False):
    """ Read in a .par or .loudest file, returns a dict or Bunch of the data

    Parameters
    ----------
    filename : str
        Filename (path) containing rows of `key=val` data to read in.
    label, outdir, suffix : str, optional
        If filename is None, form the file to read as `outdir/label.suffix`.
    return_type : {'dict', 'bunch'}, optional
        If `dict`, return a dictionary, if 'bunch' return a Bunch
    comments : str or list of strings, optional
        Characters denoting that a row is a comment.
    raise_error : bool, optional
        If True, raise an error for lines which are not comments, but cannot
        be read.

    Notes
    -----
    This can also be used to read in .loudest files, or any file which has
    rows of `key=val` data (in which the val can be understood using eval(val)

    Returns
    -------
    d: Bunch or dict
        The par values as either a `Bunch` or dict type

    """
    if filename is None:
        filename = '{}/{}.{}'.format(outdir, label, suffix)
    if os.path.isfile(filename) is False:
        raise ValueError("No file {} found".format(filename))
    d = {}
    with open(filename, 'r') as f:
        d = _get_dictionary_from_lines(f, comments, raise_error)
    if return_type in ['bunch', 'Bunch']:
        return Bunch(d)
    elif return_type in ['dict', 'dictionary']:
        return d
    else:
        raise ValueError('return_type {} not understood'.format(return_type))


def _get_dictionary_from_lines(lines, comments, raise_error):
    """ Return dictionary of key=val pairs for each line in lines

    Parameters
    ----------
    comments : str or list of strings
        Characters denoting that a row is a comment.
    raise_error : bool
        If True, raise an error for lines which are not comments, but cannot
        be read.

    Returns
    -------
    d: Bunch or dict
        The par values as either a `Bunch` or dict type

    """
    d = {}
    for line in lines:
        if line[0] not in comments and len(line.split('=')) == 2:
            try:
                key, val = line.rstrip('\n').split('=')
                key = key.strip()
                try:
                    d[key] = np.float64(eval(val.rstrip('; ')))
                except NameError:
                    d[key] = val.rstrip('; ')
            except SyntaxError:
                if raise_error:
                    raise IOError('Line {} not understood'.format(line))
                pass
    return d


def predict_fstat(h0, cosi, psi, Alpha, Delta, Freq, sftfilepattern,
                  minStartTime, maxStartTime, IFO=None, assumeSqrtSX=None,
                  tempory_filename='fs.tmp', **kwargs):
    """ Wrapper to lalapps_PredictFstat

    Parameters
    ----------
    h0, cosi, psi, Alpha, Delta, Freq : float
        Signal properties, see `lalapps_PredictFstat --help` for more info.
    sftfilepattern : str
        Pattern matching the sftfiles to use.
    minStartTime, maxStartTime : int
    IFO : str
        See `lalapps_PredictFstat --help`
    assumeSqrtSX : float or None
        See `lalapps_PredictFstat --help`, if None this option is not used

    Returns
    -------
    twoF_expected, twoF_sigma : float
        The expectation and standard deviation of 2F

    """

    cl_pfs = []
    cl_pfs.append("lalapps_PredictFstat")
    cl_pfs.append("--h0={}".format(h0))
    cl_pfs.append("--cosi={}".format(cosi))
    cl_pfs.append("--psi={}".format(psi))
    cl_pfs.append("--Alpha={}".format(Alpha))
    cl_pfs.append("--Delta={}".format(Delta))
    cl_pfs.append("--Freq={}".format(Freq))

    cl_pfs.append("--DataFiles='{}'".format(sftfilepattern))
    if assumeSqrtSX:
        cl_pfs.append("--assumeSqrtSX={}".format(assumeSqrtSX))
    if IFO:
        if ',' in IFO:
            logging.warning('Multiple detector selection not available, using'
                            ' all available data')
        else:
            cl_pfs.append("--IFO={}".format(IFO))

    cl_pfs.append("--minStartTime={}".format(int(minStartTime)))
    cl_pfs.append("--maxStartTime={}".format(int(maxStartTime)))
    cl_pfs.append("--outputFstat={}".format(tempory_filename))

    cl_pfs = " ".join(cl_pfs)
    helper_functions.run_commandline(cl_pfs)
    d = read_par(filename=tempory_filename)
    os.remove(tempory_filename)
    return float(d['twoF_expected']), float(d['twoF_sigma'])


class BaseSearchClass(object):
    """ The base search class providing parent methods to other searches """

    def _add_log_file(self):
        """ Log output to a file, requires class to have outdir and label """
        logfilename = '{}/{}.log'.format(self.outdir, self.label)
        fh = logging.FileHandler(logfilename)
        fh.setLevel(logging.INFO)
        fh.setFormatter(logging.Formatter(
            '%(asctime)s %(levelname)-8s: %(message)s',
            datefmt='%y-%m-%d %H:%M'))
        logging.getLogger().addHandler(fh)

    def _shift_matrix(self, n, dT):
        """ Generate the shift matrix

        Parameters
        ----------
        n : int
            The dimension of the shift-matrix to generate
        dT : float
            The time delta of the shift matrix

        Returns
        -------
        m : ndarray, shape (n,)
            The shift matrix.

        """
        m = np.zeros((n, n))
        factorial = np.math.factorial
        for i in range(n):
            for j in range(n):
                if i == j:
                    m[i, j] = 1.0
                elif i > j:
                    m[i, j] = 0.0
                else:
                    if i == 0:
                        m[i, j] = 2*np.pi*float(dT)**(j-i) / factorial(j-i)
                    else:
                        m[i, j] = float(dT)**(j-i) / factorial(j-i)
        return m

    def _shift_coefficients(self, theta, dT):
        """ Shift a set of coefficients by dT

        Parameters
        ----------
        theta : array-like, shape (n,)
            Vector of the expansion coefficients to transform starting from the
            lowest degree e.g [phi, F0, F1,...].
        dT : float
            Difference between the two reference times as tref_new - tref_old.

        Returns
        -------
        theta_new : ndarray, shape (n,)
            Vector of the coefficients as evaluated as the new reference time.
        """
        n = len(theta)
        m = self._shift_matrix(n, dT)
        return np.dot(m, theta)

    def _calculate_thetas(self, theta, delta_thetas, tbounds, theta0_idx=0):
        """ Calculates the set of thetas given delta_thetas, the jumps

        This is used when generating data containing glitches or timing noise.
        Specifically, the source parameters of the signal are not constant in
        time, but jump by `delta_theta` at `tbounds`.

        Parameters
        ----------
        theta : array_like
            The source parameters of size (n,).
        delta_thetas : array_like
            The jumps in the source parameters of size (m, n) where m is the
            number of jumps.
        tbounds : array_like
            Time boundaries of the jumps of size (m+2,).
        theta0_idx : int
            Index of the segment for which the theta are defined.

        Returns
        -------
        ndarray
            The set of thetas, shape (m+1, n).

        """
        thetas = [theta]
        for i, dt in enumerate(delta_thetas):
            if i < theta0_idx:
                pre_theta_at_ith_glitch = self._shift_coefficients(
                    thetas[0], tbounds[i+1] - self.tref)
                post_theta_at_ith_glitch = pre_theta_at_ith_glitch - dt
                thetas.insert(0, self._shift_coefficients(
                    post_theta_at_ith_glitch, self.tref - tbounds[i+1]))

            elif i >= theta0_idx:
                pre_theta_at_ith_glitch = self._shift_coefficients(
                    thetas[i], tbounds[i+1] - self.tref)
                post_theta_at_ith_glitch = pre_theta_at_ith_glitch + dt
                thetas.append(self._shift_coefficients(
                    post_theta_at_ith_glitch, self.tref - tbounds[i+1]))
        self.thetas_at_tref = thetas
        return thetas

    def _get_list_of_matching_sfts(self):
        """ Returns a list of sfts matching the attribute sftfilepattern """
        sftfilepatternlist = np.atleast_1d(self.sftfilepattern.split(';'))
        matches = [glob.glob(p) for p in sftfilepatternlist]
        matches = [item for sublist in matches for item in sublist]
        if len(matches) > 0:
            return matches
        else:
            raise IOError('No sfts found matching {}'.format(
                self.sftfilepattern))

    def set_ephemeris_files(self, earth_ephem=None, sun_ephem=None):
        """ Set the ephemeris files to use for the Earth and Sun

        Parameters
        ----------
        earth_ephem, sun_ephem: str
            Paths of the two files containing positions of Earth and Sun,
            respectively at evenly spaced times, as passed to CreateFstatInput

        Note: If not manually set, default values in ~/.pyfstat are used

        """

        earth_ephem_default, sun_ephem_default = (
                helper_functions.get_ephemeris_files())

        if earth_ephem is None:
            self.earth_ephem = earth_ephem_default
        if sun_ephem is None:
            self.sun_ephem = sun_ephem_default


class ComputeFstat(BaseSearchClass):
    """ Base class providing interface to `lalpulsar.ComputeFstat` """

    @helper_functions.initializer
    def __init__(self, tref, sftfilepattern=None, minStartTime=None,
                 maxStartTime=None, binary=False, BSGL=False,
                 transientWindowType=None, t0Band=None, tauBand=None,
                 dt0=None, dtau=None,
                 detectors=None, minCoverFreq=None, maxCoverFreq=None,
                 injectSources=None, injectSqrtSX=None, assumeSqrtSX=None,
                 SSBprec=None):
        """
        Parameters
        ----------
        tref : int
            GPS seconds of the reference time.
        sftfilepattern : str
            Pattern to match SFTs using wildcards (*?) and ranges [0-9];
            mutiple patterns can be given separated by colons.
        minStartTime, maxStartTime : float GPStime
            Only use SFTs with timestemps starting from (including, excluding)
            this epoch
        binary : bool
            If true, search of binary parameters.
        BSGL : bool
            If true, compute the BSGL rather than the twoF value.
        transientWindowType: str
            If 'rect' or 'exp',
            allow for the Fstat to be computed over a transient range.
            ('none' instead of None explicitly calls the transient-window
            function, but with the full range, for debugging)
        t0Band, tauBand: int
            if >0, search t0 in (minStartTime,minStartTime+t0Band)
                   and tau in (2*Tsft,2*Tsft+tauBand).
            if =0, only compute CW Fstat with t0=minStartTime,
                   tau=maxStartTime-minStartTime.
        dt0, dtau: int
            grid resolutions in transient start-time and duration,
            both default to Tsft
        detectors : str
            Two character reference to the data to use, specify None for no
            contraint. If multiple-separate by comma.
        minCoverFreq, maxCoverFreq : float
            The min and max cover frequency passed to CreateFstatInput, if
            either is None the range of frequencies in the SFT less 1Hz is
            used.
        injectSources : dict or str
            Either a dictionary of the values to inject, or a string pointing
            to the .cff file to inject
        injectSqrtSX :
            Not yet implemented
        assumeSqrtSX : float
            Don't estimate noise-floors but assume (stationary) per-IFO
            sqrt{SX} (if single value: use for all IFOs). If signal only,
            set sqrtSX=1
        SSBprec : int
            Flag to set the SSB calculation: 0=Newtonian, 1=relativistic,
            2=relativisitic optimised, 3=DMoff, 4=NO_SPIN

        """

        self.set_ephemeris_files()
        self.init_computefstatistic_single_point()

    def _get_SFTCatalog(self):
        """ Load the SFTCatalog

        If sftfilepattern is specified, load the data. If not, attempt to
        create data on the fly.

        Returns
        -------
        SFTCatalog: lalpulsar.SFTCatalog

        """
        if hasattr(self, 'SFTCatalog'):
            return
        if self.sftfilepattern is None:
            for k in ['minStartTime', 'maxStartTime', 'detectors']:
                if getattr(self, k) is None:
                    raise ValueError('You must provide "{}" to injectSources'
                                     .format(k))
            C1 = getattr(self, 'injectSources', None) is None
            C2 = getattr(self, 'injectSqrtSX', None) is None
            if C1 and C2:
                raise ValueError('You must specify either one of injectSources'
                                 ' or injectSqrtSX')
            SFTCatalog = lalpulsar.SFTCatalog()
            Tsft = 1800
            Toverlap = 0
            Tspan = self.maxStartTime - self.minStartTime
            detNames = lal.CreateStringVector(
                *[d for d in self.detectors.split(',')])
            multiTimestamps = lalpulsar.MakeMultiTimestamps(
                self.minStartTime, Tspan, Tsft, Toverlap, detNames.length)
            SFTCatalog = lalpulsar.MultiAddToFakeSFTCatalog(
                SFTCatalog, detNames, multiTimestamps)
            return SFTCatalog

        logging.info('Initialising SFTCatalog')
        constraints = lalpulsar.SFTConstraints()
        if self.detectors:
            if ',' in self.detectors:
                logging.warning('Multiple detector selection not available,'
                                ' using all available data')
            else:
                constraints.detector = self.detectors
        if self.minStartTime:
            constraints.minStartTime = lal.LIGOTimeGPS(self.minStartTime)
        if self.maxStartTime:
            constraints.maxStartTime = lal.LIGOTimeGPS(self.maxStartTime)
        logging.info('Loading data matching pattern {}'.format(
                     self.sftfilepattern))
        SFTCatalog = lalpulsar.SFTdataFind(self.sftfilepattern, constraints)

        SFT_timestamps = [d.header.epoch for d in SFTCatalog.data]
        self.SFT_timestamps = [float(s) for s in SFT_timestamps]
        if len(SFT_timestamps) == 0:
            raise ValueError('Failed to load any data')
        if args.quite is False and args.no_interactive is False:
            try:
                from bashplotlib.histogram import plot_hist
                print('Data timestamps histogram:')
                plot_hist(SFT_timestamps, height=5, bincount=50)
            except ImportError:
                pass

        cl_tconv1 = 'lalapps_tconvert {}'.format(int(SFT_timestamps[0]))
        output = helper_functions.run_commandline(cl_tconv1,
                                                  log_level=logging.DEBUG)
        tconvert1 = output.rstrip('\n')
        cl_tconv2 = 'lalapps_tconvert {}'.format(int(SFT_timestamps[-1]))
        output = helper_functions.run_commandline(cl_tconv2,
                                                  log_level=logging.DEBUG)
        tconvert2 = output.rstrip('\n')
        logging.info('Data spans from {} ({}) to {} ({})'.format(
            int(SFT_timestamps[0]),
            tconvert1,
            int(SFT_timestamps[-1]),
            tconvert2))

        if self.minStartTime is None:
            self.minStartTime = int(SFT_timestamps[0])
        if self.maxStartTime is None:
            self.maxStartTime = int(SFT_timestamps[-1])

        detector_names = list(set([d.header.name for d in SFTCatalog.data]))
        self.detector_names = detector_names
        if len(detector_names) == 0:
            raise ValueError('No data loaded.')
        logging.info('Loaded {} data files from detectors {}'.format(
            len(SFT_timestamps), detector_names))

        return SFTCatalog

    def init_computefstatistic_single_point(self):
        """ Initilisation step of run_computefstatistic for a single point """

        SFTCatalog = self._get_SFTCatalog()

        logging.info('Initialising ephems')
        ephems = lalpulsar.InitBarycenter(self.earth_ephem, self.sun_ephem)

        logging.info('Initialising FstatInput')
        dFreq = 0
        if self.transientWindowType:
            self.whatToCompute = lalpulsar.FSTATQ_ATOMS_PER_DET
        else:
            self.whatToCompute = lalpulsar.FSTATQ_2F

        FstatOAs = lalpulsar.FstatOptionalArgs()
        FstatOAs.randSeed = lalpulsar.FstatOptionalArgsDefaults.randSeed
        if self.SSBprec:
            logging.info('Using SSBprec={}'.format(self.SSBprec))
            FstatOAs.SSBprec = self.SSBprec
        else:
            FstatOAs.SSBprec = lalpulsar.FstatOptionalArgsDefaults.SSBprec
        FstatOAs.Dterms = lalpulsar.FstatOptionalArgsDefaults.Dterms
        FstatOAs.runningMedianWindow = lalpulsar.FstatOptionalArgsDefaults.runningMedianWindow
        FstatOAs.FstatMethod = lalpulsar.FstatOptionalArgsDefaults.FstatMethod
        if self.assumeSqrtSX is None:
            FstatOAs.assumeSqrtSX = lalpulsar.FstatOptionalArgsDefaults.assumeSqrtSX
        else:
            mnf = lalpulsar.MultiNoiseFloor()
            assumeSqrtSX = np.atleast_1d(self.assumeSqrtSX)
            mnf.sqrtSn[:len(assumeSqrtSX)] = assumeSqrtSX
            mnf.length = len(assumeSqrtSX)
            FstatOAs.assumeSqrtSX = mnf
        FstatOAs.prevInput = lalpulsar.FstatOptionalArgsDefaults.prevInput
        FstatOAs.collectTiming = lalpulsar.FstatOptionalArgsDefaults.collectTiming

        if hasattr(self, 'injectSources') and type(self.injectSources) == dict:
            logging.info('Injecting source with params: {}'.format(
                self.injectSources))
            PPV = lalpulsar.CreatePulsarParamsVector(1)
            PP = PPV.data[0]
            PP.Amp.h0 = self.injectSources['h0']
            PP.Amp.cosi = self.injectSources['cosi']
            PP.Amp.phi0 = self.injectSources['phi0']
            PP.Amp.psi = self.injectSources['psi']
            PP.Doppler.Alpha = self.injectSources['Alpha']
            PP.Doppler.Delta = self.injectSources['Delta']
            if 'fkdot' in self.injectSources:
                PP.Doppler.fkdot = np.array(self.injectSources['fkdot'])
            else:
                PP.Doppler.fkdot = np.zeros(lalpulsar.PULSAR_MAX_SPINS)
                for i, key in enumerate(['F0', 'F1', 'F2']):
                    PP.Doppler.fkdot[i] = self.injectSources[key]
            PP.Doppler.refTime = self.tref
            if 't0' not in self.injectSources:
                PP.Transient.type = lalpulsar.TRANSIENT_NONE
            FstatOAs.injectSources = PPV
        elif hasattr(self, 'injectSources') and type(self.injectSources) == str:
            logging.info('Injecting source from param file: {}'.format(
                self.injectSources))
            PPV = lalpulsar.PulsarParamsFromFile(self.injectSources, self.tref)
            FstatOAs.injectSources = PPV
        else:
            FstatOAs.injectSources = lalpulsar.FstatOptionalArgsDefaults.injectSources
        if hasattr(self, 'injectSqrtSX') and self.injectSqrtSX is not None:
            raise ValueError('injectSqrtSX not implemented')
        else:
            FstatOAs.InjectSqrtSX = lalpulsar.FstatOptionalArgsDefaults.injectSqrtSX
        if self.minCoverFreq is None or self.maxCoverFreq is None:
            fAs = [d.header.f0 for d in SFTCatalog.data]
            fBs = [d.header.f0 + (d.numBins-1)*d.header.deltaF
                   for d in SFTCatalog.data]
            self.minCoverFreq = np.min(fAs) + 0.5
            self.maxCoverFreq = np.max(fBs) - 0.5
            logging.info('Min/max cover freqs not provided, using '
                         '{} and {}, est. from SFTs'.format(
                             self.minCoverFreq, self.maxCoverFreq))

        self.FstatInput = lalpulsar.CreateFstatInput(SFTCatalog,
                                                     self.minCoverFreq,
                                                     self.maxCoverFreq,
                                                     dFreq,
                                                     ephems,
                                                     FstatOAs
                                                     )

        logging.info('Initialising PulsarDoplerParams')
        PulsarDopplerParams = lalpulsar.PulsarDopplerParams()
        PulsarDopplerParams.refTime = self.tref
        PulsarDopplerParams.Alpha = 1
        PulsarDopplerParams.Delta = 1
        PulsarDopplerParams.fkdot = np.array([0, 0, 0, 0, 0, 0, 0])
        self.PulsarDopplerParams = PulsarDopplerParams

        logging.info('Initialising FstatResults')
        self.FstatResults = lalpulsar.FstatResults()

        if self.BSGL:
            if len(self.detector_names) < 2:
                raise ValueError("Can't use BSGL with single detectors data")
            else:
                logging.info('Initialising BSGL')

            # Tuning parameters - to be reviewed
            numDetectors = 2
            if hasattr(self, 'nsegs'):
                p_val_threshold = 1e-6
                Fstar0s = np.linspace(0, 1000, 10000)
                p_vals = scipy.special.gammaincc(2*self.nsegs, Fstar0s)
                Fstar0 = Fstar0s[np.argmin(np.abs(p_vals - p_val_threshold))]
                if Fstar0 == Fstar0s[-1]:
                    raise ValueError('Max Fstar0 exceeded')
            else:
                Fstar0 = 15.
            logging.info('Using Fstar0 of {:1.2f}'.format(Fstar0))
            oLGX = np.zeros(10)
            oLGX[:numDetectors] = 1./numDetectors
            self.BSGLSetup = lalpulsar.CreateBSGLSetup(numDetectors,
                                                       Fstar0,
                                                       oLGX,
                                                       True,
                                                       1)
            self.twoFX = np.zeros(10)
            self.whatToCompute = (self.whatToCompute +
                                  lalpulsar.FSTATQ_2F_PER_DET)

        if self.transientWindowType:
            logging.info('Initialising transient parameters')
            self.windowRange = lalpulsar.transientWindowRange_t()
            transientWindowTypes = {'none': lalpulsar.TRANSIENT_NONE,
                                    'rect': lalpulsar.TRANSIENT_RECTANGULAR,
                                    'exp':  lalpulsar.TRANSIENT_EXPONENTIAL}
            if self.transientWindowType in transientWindowTypes:
                self.windowRange.type = transientWindowTypes[self.transientWindowType]
            else:
                raise ValueError(
                    'Unknown window-type ({}) passed as input, [{}] allows.'
                    .format(self.transientWindowType,
                            ', '.join(transientWindowTypes)))

            # default spacing
            self.Tsft = int(1.0/SFTCatalog.data[0].header.deltaF)
            self.windowRange.dt0 = self.Tsft
            self.windowRange.dtau = self.Tsft

            # special treatment of window_type = none ==> replace by rectangular window spanning all the data
            if self.windowRange.type == lalpulsar.TRANSIENT_NONE:
                self.windowRange.t0 = int(self.minStartTime)
                self.windowRange.t0Band = 0
                self.windowRange.tau = int(self.maxStartTime-self.minStartTime)
                self.windowRange.tauBand = 0
            else: # user-set bands and spacings
                if self.t0Band is None:
                    self.windowRange.t0Band = 0
                else:
                    if not isinstance(self.t0Band, int):
                        logging.warn('Casting non-integer t0Band={} to int...'
                                     .format(self.t0Band))
                        self.t0Band = int(self.t0Band)
                    self.windowRange.t0Band = self.t0Band
                    if self.dt0:
                        self.windowRange.dt0 = self.dt0
                if self.tauBand is None:
                    self.windowRange.tauBand = 0
                else:
                    if not isinstance(self.tauBand, int):
                        logging.warn('Casting non-integer tauBand={} to int...'
                                     .format(self.tauBand))
                        self.tauBand = int(self.tauBand)
                    self.windowRange.tauBand = self.tauBand
                    if self.dtau:
                        self.windowRange.dtau = self.dtau

    def get_fullycoherent_twoF(self, tstart, tend, F0, F1, F2, Alpha, Delta,
                               asini=None, period=None, ecc=None, tp=None,
                               argp=None):
        """ Returns twoF or ln(BSGL) fully-coherently at a single point """
        self.PulsarDopplerParams.fkdot = np.array([F0, F1, F2, 0, 0, 0, 0])
        self.PulsarDopplerParams.Alpha = Alpha
        self.PulsarDopplerParams.Delta = Delta
        if self.binary:
            self.PulsarDopplerParams.asini = asini
            self.PulsarDopplerParams.period = period
            self.PulsarDopplerParams.ecc = ecc
            self.PulsarDopplerParams.tp = tp
            self.PulsarDopplerParams.argp = argp

        lalpulsar.ComputeFstat(self.FstatResults,
                               self.FstatInput,
                               self.PulsarDopplerParams,
                               1,
                               self.whatToCompute
                               )

        if not self.transientWindowType:
            if self.BSGL is False:
                return self.FstatResults.twoF[0]

            twoF = np.float(self.FstatResults.twoF[0])
            self.twoFX[0] = self.FstatResults.twoFPerDet(0)
            self.twoFX[1] = self.FstatResults.twoFPerDet(1)
            log10_BSGL = lalpulsar.ComputeBSGL(twoF, self.twoFX,
                                               self.BSGLSetup)
            return log10_BSGL/np.log10(np.exp(1))

        self.windowRange.t0 = int(tstart)  # TYPE UINT4
        if self.windowRange.tauBand == 0:
            # true single-template search also in transient params:
            # actual (t0,tau) window was set with tstart, tend before
            self.windowRange.tau = int(tend - tstart)  # TYPE UINT4
        else:
            # grid search: start at minimum tau required for nondegenerate
            # F-stat computation
            self.windowRange.tau = int(2*self.Tsft)

        self.FstatMap = lalpulsar.ComputeTransientFstatMap(
            self.FstatResults.multiFatoms[0], self.windowRange, False)
        F_mn = self.FstatMap.F_mn.data

        twoF = 2*np.max(F_mn)
        if self.BSGL is False:
            if np.isnan(twoF):
                return 0
            else:
                return twoF

        FstatResults_single = copy.copy(self.FstatResults)
        FstatResults_single.lenth = 1
        FstatResults_single.data = self.FstatResults.multiFatoms[0].data[0]
        FS0 = lalpulsar.ComputeTransientFstatMap(
            FstatResults_single.multiFatoms[0], self.windowRange, False)
        FstatResults_single.data = self.FstatResults.multiFatoms[0].data[1]
        FS1 = lalpulsar.ComputeTransientFstatMap(
            FstatResults_single.multiFatoms[0], self.windowRange, False)

        # for now, use the Doppler parameter with
        # multi-detector F maximised over t0,tau
        # to return BSGL
        # FIXME: should we instead compute BSGL over the whole F_mn
        # and return the maximum of that?
        idx_maxTwoF = np.argmax(F_mn)

        self.twoFX[0] = 2*FS0.F_mn.data[idx_maxTwoF]
        self.twoFX[1] = 2*FS1.F_mn.data[idx_maxTwoF]
        log10_BSGL = lalpulsar.ComputeBSGL(
                twoF, self.twoFX, self.BSGLSetup)

        return log10_BSGL/np.log10(np.exp(1))

    def calculate_twoF_cumulative(self, F0, F1, F2, Alpha, Delta, asini=None,
                                  period=None, ecc=None, tp=None, argp=None,
                                  tstart=None, tend=None, npoints=1000,
                                  ):
        """ Calculate the cumulative twoF along the obseration span

        Parameters
        ----------
        F0, F1, F2, Alpha, Delta: float
            Parameters at which to compute the cumulative twoF
        asini, period, ecc, tp, argp: float, optional
            Binary parameters at which to compute the cumulative 2F
        tstart, tend: int
            GPS times to restrict the range of data used - automatically
            truncated to the span of data available
        npoints: int
            Number of points to compute twoF along the span

        Notes
        -----
        The minimum cumulatibe twoF is hard-coded to be computed over
        the first 6 hours from either the first timestampe in the data (if
        tstart is smaller than it) or tstart.

        """
        SFTminStartTime = self.SFT_timestamps[0]
        SFTmaxStartTime = self.SFT_timestamps[-1]
        tstart = np.max([SFTminStartTime, tstart])
        min_tau = np.max([SFTminStartTime - tstart, 0]) + 3600*6
        max_tau = SFTmaxStartTime - tstart
        taus = np.linspace(min_tau, max_tau, npoints)
        twoFs = []
        if not self.transientWindowType:
            # still call the transient-Fstat-map function, but using the full range
            self.transientWindowType = 'none'
            self.init_computefstatistic_single_point()
        for tau in taus:
            detstat = self.get_fullycoherent_twoF(
                tstart=tstart, tend=tstart+tau, F0=F0, F1=F1, F2=F2,
                Alpha=Alpha, Delta=Delta, asini=asini, period=period, ecc=ecc,
                tp=tp, argp=argp)
            twoFs.append(detstat)

        return taus, np.array(twoFs)

    def _calculate_predict_fstat_cumulative(self, N, label=None, outdir=None,
                                            IFO=None, pfs_input=None):
        """ Calculates the predicted 2F and standard deviation cumulatively

        Parameters
        ----------
        N : int
            Number of timesteps to use between minStartTime and maxStartTime.
        label, outdir : str, optional
            The label and directory to read in the .loudest file from
        IFO : str
        pfs_input : dict, optional
            Input kwargs to predict_fstat (alternative to giving label and
            outdir).

        Returns
        -------
        times, pfs, pfs_sigma : ndarray, size (N,)

        """

        if pfs_input is None:
            if os.path.isfile('{}/{}.loudest'.format(outdir, label)) is False:
                raise ValueError(
                    'Need a loudest file to add the predicted Fstat')
            loudest = read_par(label=label, outdir=outdir, suffix='loudest')
            pfs_input = {key: loudest[key] for key in
                         ['h0', 'cosi', 'psi', 'Alpha', 'Delta', 'Freq']}
        times = np.linspace(self.minStartTime, self.maxStartTime, N+1)[1:]
        times = np.insert(times, 0, self.minStartTime + 86400/2.)
        out = [predict_fstat(minStartTime=self.minStartTime, maxStartTime=t,
                             sftfilepattern=self.sftfilepattern, IFO=IFO,
                             **pfs_input) for t in times]
        pfs, pfs_sigma = np.array(out).T
        return times, pfs, pfs_sigma

    def plot_twoF_cumulative(self, label, outdir, add_pfs=False, N=15,
                             injectSources=None, ax=None, c='k', savefig=True,
                             title=None, plt_label=None, **kwargs):
        """ Plot the twoF value cumulatively

        Parameters
        ----------
        label, outdir : str
        add_pfs : bool
            If true, plot the predicted 2F and standard deviation
        N : int
            Number of points to use
        injectSources : dict
            See `ComputeFstat`
        ax : matplotlib.axes._subplots_AxesSubplot, optional
            Axis to add the plot to.
        c : str
            Colour
        savefig : bool
            If true, save the figure in outdir
        title, plt_label: str
            Figure title and label

        Returns
        -------
        tauS, tauF : ndarray shape (N,)
            If savefig, the times and twoF (cumulative) values
        ax : matplotlib.axes._subplots_AxesSubplot, optional
            If savefig is False

        """
        if ax is None:
            fig, ax = plt.subplots()
        if injectSources:
            pfs_input = dict(
                h0=injectSources['h0'], cosi=injectSources['cosi'],
                psi=injectSources['psi'], Alpha=injectSources['Alpha'],
                Delta=injectSources['Delta'], Freq=injectSources['fkdot'][0])
        else:
            pfs_input = None

        taus, twoFs = self.calculate_twoF_cumulative(**kwargs)
        ax.plot(taus/86400., twoFs, label=plt_label, color=c)
        if len(self.detector_names) > 1:
            detector_names = self.detector_names
            detectors = self.detectors
            for d in self.detector_names:
                self.detectors = d
                self.init_computefstatistic_single_point()
                taus, twoFs = self.calculate_twoF_cumulative(**kwargs)
                ax.plot(taus/86400., twoFs, label='{}'.format(d),
                        color=detector_colors[d.lower()])
            self.detectors = detectors
            self.detector_names = detector_names

        if add_pfs:
            times, pfs, pfs_sigma = self._calculate_predict_fstat_cumulative(
                N=N, label=label, outdir=outdir, pfs_input=pfs_input)
            ax.fill_between(
                (times-self.minStartTime)/86400., pfs-pfs_sigma, pfs+pfs_sigma,
                color=c,
                label=(r'Predicted $\langle 2\mathcal{F} '
                       r'\rangle\pm $ 1-$\sigma$ band'),
                zorder=-10, alpha=0.2)
            if len(self.detector_names) > 1:
                for d in self.detector_names:
                    out = self._calculate_predict_fstat_cumulative(
                        N=N, label=label, outdir=outdir, IFO=d.upper(),
                        pfs_input=pfs_input)
                    times, pfs, pfs_sigma = out
                    ax.fill_between(
                        (times-self.minStartTime)/86400., pfs-pfs_sigma,
                        pfs+pfs_sigma, color=detector_colors[d.lower()],
                        alpha=0.5,
                        label=(
                            'Predicted $2\mathcal{{F}}$ 1-$\sigma$ band ({})'
                            .format(d.upper())),
                        zorder=-10)

        ax.set_xlabel(r'Days from $t_{{\rm start}}={:.0f}$'.format(
            kwargs['tstart']))
        if self.BSGL:
            ax.set_ylabel(r'$\log_{10}(\mathrm{BSGL})_{\rm cumulative}$')
        else:
            ax.set_ylabel(r'$\widetilde{2\mathcal{F}}_{\rm cumulative}$')
        ax.set_xlim(0, taus[-1]/86400)
        if plt_label:
            ax.legend(frameon=False, loc=2, fontsize=6)
        if title:
            ax.set_title(title)
        if savefig:
            plt.tight_layout()
            plt.savefig('{}/{}_twoFcumulative.png'.format(outdir, label))
            return taus, twoFs
        else:
            return ax

<<<<<<< HEAD
    def get_full_CFSv2_output(self, tstart, tend, F0, F1, F2, Alpha, Delta,
                              tref):
        """ Basic wrapper around CFSv2 to get the full (h0..) output """
        cl_CFSv2 = "lalapps_ComputeFstatistic_v2 --minStartTime={} --maxStartTime={} --Freq={} --f1dot={} --f2dot={} --Alpha={} --Delta={} --refTime={} --DataFiles='{}' --outputLoudest='{}' --ephemEarth={} --ephemSun={}"
        LoudestFile = "loudest.temp"
        helper_functions.run_commandline(cl_CFSv2.format(
            tstart, tend, F0, F1, F2, Alpha, Delta, tref, self.sftfilepattern,
            LoudestFile, self.earth_ephem, self.sun_ephem))
        loudest = read_par(LoudestFile, return_type='dict')
        os.remove(LoudestFile)
        return loudest
=======
    def write_atoms_to_file(self, fnamebase=''):
        multiFatoms = getattr(self.FstatResults, 'multiFatoms', None)
        if multiFatoms and multiFatoms[0]:
            dopplerName = lalpulsar.PulsarDopplerParams2String ( self.PulsarDopplerParams )
            #fnameAtoms = os.path.join(self.outdir,'Fstatatoms_%s.dat' % dopplerName)
            fnameAtoms = fnamebase + '_Fstatatoms_%s.dat' % dopplerName
            fo = lal.FileOpen(fnameAtoms, 'w')
            lalpulsar.write_MultiFstatAtoms_to_fp ( fo, multiFatoms[0] )
            del fo # instead of lal.FileClose() which is not SWIG-exported
        else:
            raise RuntimeError('Cannot print atoms vector to file: no FstatResults.multiFatoms, or it is None!')
>>>>>>> 8296445c


class SemiCoherentSearch(ComputeFstat):
    """ A semi-coherent search """

    @helper_functions.initializer
    def __init__(self, label, outdir, tref, nsegs=None, sftfilepattern=None,
                 binary=False, BSGL=False, minStartTime=None,
                 maxStartTime=None, minCoverFreq=None, maxCoverFreq=None,
                 detectors=None, injectSources=None, assumeSqrtSX=None,
                 SSBprec=None):
        """
        Parameters
        ----------
        label, outdir: str
            A label and directory to read/write data from/to.
        tref, minStartTime, maxStartTime: int
            GPS seconds of the reference time, and start and end of the data.
        nsegs: int
            The (fixed) number of segments
        sftfilepattern: str
            Pattern to match SFTs using wildcards (*?) and ranges [0-9];
            mutiple patterns can be given separated by colons.

        For all other parameters, see pyfstat.ComputeFStat.
        """

        self.fs_file_name = "{}/{}_FS.dat".format(self.outdir, self.label)
        self.set_ephemeris_files()
        self.transientWindowType = 'rect'
        self.t0Band  = None
        self.tauBand = None
        self.init_computefstatistic_single_point()
        self.init_semicoherent_parameters()

    def init_semicoherent_parameters(self):
        logging.info(('Initialising semicoherent parameters from {} to {} in'
                      ' {} segments').format(
            self.minStartTime, self.maxStartTime, self.nsegs))
        self.transientWindowType = 'rect'
        self.whatToCompute = lalpulsar.FSTATQ_2F+lalpulsar.FSTATQ_ATOMS_PER_DET
        self.tboundaries = np.linspace(self.minStartTime, self.maxStartTime,
                                       self.nsegs+1)
        self.Tcoh = self.tboundaries[1] - self.tboundaries[0]

        if hasattr(self, 'SFT_timestamps'):
            if self.tboundaries[0] < self.SFT_timestamps[0]:
                logging.debug(
                    'Semi-coherent start time {} before first SFT timestamp {}'
                    .format(self.tboundaries[0], self.SFT_timestamps[0]))
            if self.tboundaries[-1] > self.SFT_timestamps[-1]:
                logging.debug(
                    'Semi-coherent end time {} after last SFT timestamp {}'
                    .format(self.tboundaries[-1], self.SFT_timestamps[-1]))

    def get_semicoherent_twoF(
            self, F0, F1, F2, Alpha, Delta, asini=None,
            period=None, ecc=None, tp=None, argp=None,
            record_segments=False):
        """ Returns twoF or ln(BSGL) semi-coherently at a single point """

        self.PulsarDopplerParams.fkdot = np.array([F0, F1, F2, 0, 0, 0, 0])
        self.PulsarDopplerParams.Alpha = Alpha
        self.PulsarDopplerParams.Delta = Delta
        if self.binary:
            self.PulsarDopplerParams.asini = asini
            self.PulsarDopplerParams.period = period
            self.PulsarDopplerParams.ecc = ecc
            self.PulsarDopplerParams.tp = tp
            self.PulsarDopplerParams.argp = argp

        lalpulsar.ComputeFstat(self.FstatResults,
                               self.FstatInput,
                               self.PulsarDopplerParams,
                               1,
                               self.whatToCompute
                               )

        #if not self.transientWindowType:
        #    if self.BSGL is False:
        #        return self.FstatResults.twoF[0]
        #    twoF = np.float(self.FstatResults.twoF[0])
        #    self.twoFX[0] = self.FstatResults.twoFPerDet(0)
        #    self.twoFX[1] = self.FstatResults.twoFPerDet(1)
        #    log10_BSGL = lalpulsar.ComputeBSGL(twoF, self.twoFX,
        #                                       self.BSGLSetup)
        #    return log10_BSGL/np.log10(np.exp(1))

        detStat = 0
        if record_segments:
            self.detStat_per_segment = []

        self.windowRange.tau = int(self.Tcoh)  # TYPE UINT4
        for tstart in self.tboundaries[:-1]:
            d_detStat = self._get_per_segment_det_stat(tstart)
            detStat += d_detStat
            if record_segments:
                self.detStat_per_segment.append(d_detStat)

        return detStat

    def _get_per_segment_det_stat(self, tstart):
        self.windowRange.t0 = int(tstart)  # TYPE UINT4

        FS = lalpulsar.ComputeTransientFstatMap(
            self.FstatResults.multiFatoms[0], self.windowRange, False)

        if self.BSGL is False:
            d_detStat = 2*FS.F_mn.data[0][0]
        else:
            FstatResults_single = copy.copy(self.FstatResults)
            FstatResults_single.lenth = 1
            FstatResults_single.data = self.FstatResults.multiFatoms[0].data[0]
            FS0 = lalpulsar.ComputeTransientFstatMap(
                FstatResults_single.multiFatoms[0], self.windowRange, False)
            FstatResults_single.data = self.FstatResults.multiFatoms[0].data[1]
            FS1 = lalpulsar.ComputeTransientFstatMap(
                FstatResults_single.multiFatoms[0], self.windowRange, False)

            self.twoFX[0] = 2*FS0.F_mn.data[0][0]
            self.twoFX[1] = 2*FS1.F_mn.data[0][0]
            log10_BSGL = lalpulsar.ComputeBSGL(
                    2*FS.F_mn.data[0][0], self.twoFX, self.BSGLSetup)
            d_detStat = log10_BSGL/np.log10(np.exp(1))
        if np.isnan(d_detStat):
            logging.debug('NaNs in semi-coherent twoF treated as zero')
            d_detStat = 0

        return d_detStat


class SemiCoherentGlitchSearch(ComputeFstat):
    """ A semi-coherent glitch search

    This implements a basic `semi-coherent glitch F-stat in which the data
    is divided into segments either side of the proposed glitches and the
    fully-coherent F-stat in each segment is summed to give the semi-coherent
    F-stat
    """

    @helper_functions.initializer
    def __init__(self, label, outdir, tref, minStartTime, maxStartTime,
                 nglitch=1, sftfilepattern=None, theta0_idx=0, BSGL=False,
                 minCoverFreq=None, maxCoverFreq=None, assumeSqrtSX=None,
                 detectors=None, SSBprec=None, injectSources=None):
        """
        Parameters
        ----------
        label, outdir: str
            A label and directory to read/write data from/to.
        tref, minStartTime, maxStartTime: int
            GPS seconds of the reference time, and start and end of the data.
        nglitch: int
            The (fixed) number of glitches; this can zero, but occasionally
            this causes issue (in which case just use ComputeFstat).
        sftfilepattern: str
            Pattern to match SFTs using wildcards (*?) and ranges [0-9];
            mutiple patterns can be given separated by colons.
        theta0_idx, int
            Index (zero-based) of which segment the theta refers to - uyseful
            if providing a tight prior on theta to allow the signal to jump
            too theta (and not just from)

        For all other parameters, see pyfstat.ComputeFStat.
        """

        self.fs_file_name = "{}/{}_FS.dat".format(self.outdir, self.label)
        self.set_ephemeris_files()
        self.transientWindowType = 'rect'
        self.t0Band  = None
        self.tauBand = None
        self.binary  = False
        self.init_computefstatistic_single_point()

    def get_semicoherent_nglitch_twoF(self, F0, F1, F2, Alpha, Delta, *args):
        """ Returns the semi-coherent glitch summed twoF """

        args = list(args)
        tboundaries = ([self.minStartTime] + args[-self.nglitch:]
                       + [self.maxStartTime])
        delta_F0s = args[-3*self.nglitch:-2*self.nglitch]
        delta_F1s = args[-2*self.nglitch:-self.nglitch]
        delta_F2 = np.zeros(len(delta_F0s))
        delta_phi = np.zeros(len(delta_F0s))
        theta = [0, F0, F1, F2]
        delta_thetas = np.atleast_2d(
                np.array([delta_phi, delta_F0s, delta_F1s, delta_F2]).T)

        thetas = self._calculate_thetas(theta, delta_thetas, tboundaries,
                                        theta0_idx=self.theta0_idx)

        twoFSum = 0
        for i, theta_i_at_tref in enumerate(thetas):
            ts, te = tboundaries[i], tboundaries[i+1]
            if te - ts > 1800:
                twoFVal = self.get_fullycoherent_twoF(
                    ts, te, theta_i_at_tref[1], theta_i_at_tref[2],
                    theta_i_at_tref[3], Alpha, Delta)
                twoFSum += twoFVal

        if np.isfinite(twoFSum):
            return twoFSum
        else:
            return -np.inf

    def compute_glitch_fstat_single(self, F0, F1, F2, Alpha, Delta, delta_F0,
                                    delta_F1, tglitch):
        """ Returns the semi-coherent glitch summed twoF for nglitch=1

        Note: OBSOLETE, used only for testing
        """

        theta = [F0, F1, F2]
        delta_theta = [delta_F0, delta_F1, 0]
        tref = self.tref

        theta_at_glitch = self._shift_coefficients(theta, tglitch - tref)
        theta_post_glitch_at_glitch = theta_at_glitch + delta_theta
        theta_post_glitch = self._shift_coefficients(
            theta_post_glitch_at_glitch, tref - tglitch)

        twoFsegA = self.get_fullycoherent_twoF(
            self.minStartTime, tglitch, theta[0], theta[1], theta[2], Alpha,
            Delta)

        if tglitch == self.maxStartTime:
            return twoFsegA

        twoFsegB = self.get_fullycoherent_twoF(
            tglitch, self.maxStartTime, theta_post_glitch[0],
            theta_post_glitch[1], theta_post_glitch[2], Alpha,
            Delta)

        return twoFsegA + twoFsegB<|MERGE_RESOLUTION|>--- conflicted
+++ resolved
@@ -906,7 +906,6 @@
         else:
             return ax
 
-<<<<<<< HEAD
     def get_full_CFSv2_output(self, tstart, tend, F0, F1, F2, Alpha, Delta,
                               tref):
         """ Basic wrapper around CFSv2 to get the full (h0..) output """
@@ -918,7 +917,7 @@
         loudest = read_par(LoudestFile, return_type='dict')
         os.remove(LoudestFile)
         return loudest
-=======
+
     def write_atoms_to_file(self, fnamebase=''):
         multiFatoms = getattr(self.FstatResults, 'multiFatoms', None)
         if multiFatoms and multiFatoms[0]:
@@ -930,7 +929,6 @@
             del fo # instead of lal.FileClose() which is not SWIG-exported
         else:
             raise RuntimeError('Cannot print atoms vector to file: no FstatResults.multiFatoms, or it is None!')
->>>>>>> 8296445c
 
 
 class SemiCoherentSearch(ComputeFstat):
